--- conflicted
+++ resolved
@@ -20,7 +20,6 @@
 	// Also note that the same Context pointer that was passed to
 	// Process should be handed over to Writer.Write so that the
 	// same settings will be used by that Writer.
-<<<<<<< HEAD
 	//
 	// Process can tell the caller about each error in more detail by
 	// returning behavioral error types. The caller of Process must
@@ -51,11 +50,8 @@
 	// in tuples. Then, a caller invoked B.Process with a tuple t. If B.Process
 	// with t returned a temporary error, the count B has shouldn't be changed
 	// until the retry succeeds.
-	Process(ctx *Context, t *tuple.Tuple, s Writer) error
-=======
 	Process(ctx *Context, t *tuple.Tuple, w Writer) error
 }
->>>>>>> 5ba55495
 
 // StatefulBox is a Box having an internal state that needs to be initialized
 // before it's used by a topology. Because a Box can be implemented in C or
