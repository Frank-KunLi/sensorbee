--- conflicted
+++ resolved
@@ -1664,15 +1664,9 @@
 				{data.Map{"a": data.Float(0.0)}, data.String("0")},
 				{data.Map{"a": data.Bool(false)}, data.String("false")},
 				{data.Map{"a": data.String("日本語")}, data.String("日本語")},
-<<<<<<< HEAD
-				{data.Map{"a": data.Blob("hoge")}, data.String("hoge")},
+				{data.Map{"a": data.Blob("hoge")}, data.String("aG9nZQ==")},
 				{data.Map{"a": data.Array{data.Int(2)}}, data.String("[2]")},
 				{data.Map{"a": data.Map{"b": data.Int(3)}}, data.String("{\"b\":3}")},
-=======
-				{data.Map{"a": data.Blob("hoge")}, data.String("aG9nZQ==")},
-				{data.Map{"a": data.Array{data.Int(2)}}, data.String("data.Array{2}")},
-				{data.Map{"a": data.Map{"b": data.Int(3)}}, data.String("data.Map{\"b\":3}")},
->>>>>>> 5298cb8b
 				// null propagation
 				{data.Map{"a": data.Null{}}, data.Null{}},
 			},
